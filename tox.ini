--- conflicted
+++ resolved
@@ -23,12 +23,9 @@
     --cov-report=annotate:report/annotated \
     --cov-report=html:report/html \
     tests/unit
-<<<<<<< HEAD
-=======
 
 [testenv:unit]
 basepython = python3
->>>>>>> 580d66e3
 
 [testenv:lint]
 basepython = python3
@@ -77,13 +74,7 @@
 commands =
     functest-run-suite {posargs}
 deps =
-<<<<<<< HEAD
-  -r{toxinidir}/tests/functional/requirements.txt
   .[dev]
-
-=======
-  .[dev]
->>>>>>> 580d66e3
 
 [testenv:func-debug]
 basepython = python3
@@ -91,8 +82,4 @@
 commands =
     functest-run-suite {posargs} --keep-model --log DEBUG
 deps =
-<<<<<<< HEAD
-  -r{toxinidir}/tests/functional/requirements.txt
-=======
->>>>>>> 580d66e3
   .[dev]