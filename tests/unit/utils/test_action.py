# Copyright 2021 Canonical Limited.
#
# This file is part of juju-verify.
#
# juju-verify is free software: you can redistribute it and/or modify it under
# the terms of the GNU General Public License as published by the Free Software
# Foundation, either version 3 of the License, or (at your option) any later
# version.
#
# juju-verify is distributed in the hope that it will be useful, but WITHOUT
# ANY WARRANTY; without even the implied warranty of MERCHANTABILITY or FITNESS
# FOR A PARTICULAR PURPOSE. See the GNU General Public License for more
# details.
#
# You should have received a copy of the GNU General Public License along with
# this program. If not, see https://www.gnu.org/licenses/.
"""Juju action helpers test suite."""
from unittest.mock import PropertyMock

from juju.action import Action
from juju.model import Model

<<<<<<< HEAD
from juju_verify.utils.action import cache, data_from_action
=======
from juju_verify.utils.action import data_from_action
>>>>>>> 2e45ae7f


def test_data_from_action(mocker):
    """Test helper function that parses data from Action.data.results dict."""
    host_key = "host"
    host_value = "compute.0"
    data = {"results": {host_key: host_value}}
    default = "default"

    mocker.patch.object(Action, "data", new_callable=PropertyMock(return_value=data))
    action = Action("0", Model())

    output = data_from_action(action, host_key, default)
    assert output == host_value

    # return default on missing key

<<<<<<< HEAD
    output = data_from_action(action, "foo", default)
    assert output == default


def test_cache():
    """Test cache functions."""
    default_cache_maxsize = cache.maxsize
    key_1, action_1 = hash("test-1"), Action("1", Model())
    key_2, action_2 = hash("test-2"), Action("2", Model())
    key_3, action_3 = hash("test-3"), Action("3", Model())

    cache.maxsize = 2  # change the maximum cache size for testing purposes
    assert cache.maxsize == 2
    cache[key_1] = action_1
    cache[key_2] = action_2
    assert key_1 in cache
    assert key_2 in cache
    assert key_3 not in cache
    assert cache.keys == [key_1, key_2]  # check keys order
    assert cache[key_1] == action_1
    assert cache.keys == [key_2, key_1]  # check keys order
    cache[key_3] = action_3
    assert key_2 not in cache
    assert key_3 in cache
    assert cache.keys == [key_1, key_3]  # check keys order
    cache.clear()
    assert key_1 not in cache
    assert key_2 not in cache
    assert key_3 not in cache
    # set the maximum cache size back to the default value
    cache.maxsize = default_cache_maxsize
    assert cache.maxsize == default_cache_maxsize
    cache.clear()
=======
    output = data_from_action(action, 'foo', default)
    assert output == default
>>>>>>> 2e45ae7f
<|MERGE_RESOLUTION|>--- conflicted
+++ resolved
@@ -20,11 +20,7 @@
 from juju.action import Action
 from juju.model import Model
 
-<<<<<<< HEAD
-from juju_verify.utils.action import cache, data_from_action
-=======
 from juju_verify.utils.action import data_from_action
->>>>>>> 2e45ae7f
 
 
 def test_data_from_action(mocker):
@@ -42,41 +38,5 @@
 
     # return default on missing key
 
-<<<<<<< HEAD
     output = data_from_action(action, "foo", default)
-    assert output == default
-
-
-def test_cache():
-    """Test cache functions."""
-    default_cache_maxsize = cache.maxsize
-    key_1, action_1 = hash("test-1"), Action("1", Model())
-    key_2, action_2 = hash("test-2"), Action("2", Model())
-    key_3, action_3 = hash("test-3"), Action("3", Model())
-
-    cache.maxsize = 2  # change the maximum cache size for testing purposes
-    assert cache.maxsize == 2
-    cache[key_1] = action_1
-    cache[key_2] = action_2
-    assert key_1 in cache
-    assert key_2 in cache
-    assert key_3 not in cache
-    assert cache.keys == [key_1, key_2]  # check keys order
-    assert cache[key_1] == action_1
-    assert cache.keys == [key_2, key_1]  # check keys order
-    cache[key_3] = action_3
-    assert key_2 not in cache
-    assert key_3 in cache
-    assert cache.keys == [key_1, key_3]  # check keys order
-    cache.clear()
-    assert key_1 not in cache
-    assert key_2 not in cache
-    assert key_3 not in cache
-    # set the maximum cache size back to the default value
-    cache.maxsize = default_cache_maxsize
-    assert cache.maxsize == default_cache_maxsize
-    cache.clear()
-=======
-    output = data_from_action(action, 'foo', default)
-    assert output == default
->>>>>>> 2e45ae7f
+    assert output == default