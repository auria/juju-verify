--- conflicted
+++ resolved
@@ -283,21 +283,12 @@
 )  # noqa: E501 pylint: disable=C0301
 @mock.patch("juju_verify.verifiers.neutron_gateway.NeutronGateway.warn_lbaas_present")
 @mock.patch("juju_verify.verifiers.neutron_gateway.NeutronGateway.warn_router_ha")
-<<<<<<< HEAD
-@mock.patch("juju_verify.verifiers.neutron_gateway.aggregate_results")
 def test_verify_reboot_shutdown(
-    mock_aggregate_results,
     mock_warn_router_ha,
     mock_warn_lbaas_preent,
     mock_check_non_redundant_resource,
     mock_version_check,
 ):
-=======
-def test_verify_reboot_shutdown(mock_warn_router_ha,
-                                mock_warn_lbaas_preent,
-                                mock_check_non_redundant_resource,
-                                mock_version_check):
->>>>>>> 2e45ae7f
     """Test that reboot/shutdown call appropriate checks."""
     ngw_verifier = get_ngw_verifier()
     ngw_verifier.verify_reboot()
