--- conflicted
+++ resolved
@@ -24,13 +24,8 @@
 from juju.model import Model
 from juju.unit import Unit
 
-<<<<<<< HEAD
-from juju_verify.exceptions import CharmException
+from juju_verify.exceptions import CharmException, JujuActionFailed
 from juju_verify.verifiers.ceph import AvailabilityZone, CephCommon, CephMon, CephOsd
-=======
-from juju_verify.exceptions import CharmException, JujuActionFailed
-from juju_verify.verifiers.ceph import AvailabilityZone, CephCommon, CephOsd, CephMon
->>>>>>> 2e45ae7f
 from juju_verify.verifiers.result import Result, Severity
 
 CEPH_MON_QUORUM_OK = "Ceph-mon quorum check passed."
@@ -493,15 +488,10 @@
     if expected_severity == Severity.OK:
         expected_result = Result(Severity.OK, "Minimum juju version check passed.")
     else:
-<<<<<<< HEAD
         fail_msg = (
             f"Juju agent on unit {unit_name} has lower than "
             f"minimum required version. {juju_version} < 2.8.10"
         )
-=======
-        fail_msg = (f'Juju agent on unit {unit_name} has lower than '
-                    f'minimum required version. {juju_version} < 2.8.10')
->>>>>>> 2e45ae7f
         expected_result = Result(Severity.FAIL, fail_msg)
 
     verifier = CephMon([Unit(unit_name, Model())])
@@ -521,14 +511,8 @@
 
     verifier = CephMon([Unit(unit_name, Model())])
     with pytest.raises(CharmException) as exc:
-<<<<<<< HEAD
-        _ = verifier.check_version()
-
-    assert str(exc.value) == f"Failed to parse juju version from unit {unit_name}."
-=======
         verifier.check_version()
-        assert str(exc.value) == f'Failed to parse juju version from unit {unit_name}.'
->>>>>>> 2e45ae7f
+        assert str(exc.value) == f"Failed to parse juju version from unit {unit_name}."
 
 
 def test_verify_ceph_mon_shutdown(mocker):
