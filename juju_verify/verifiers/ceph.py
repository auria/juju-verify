# Copyright 2021 Canonical Limited.
#
# This file is part of juju-verify.
#
# juju-verify is free software: you can redistribute it and/or modify it under
# the terms of the GNU General Public License as published by the Free Software
# Foundation, either version 3 of the License, or (at your option) any later
# version.
#
# juju-verify is distributed in the hope that it will be useful, but WITHOUT
# ANY WARRANTY; without even the implied warranty of MERCHANTABILITY or FITNESS
# FOR A PARTICULAR PURPOSE. See the GNU General Public License for more
# details.
#
# You should have received a copy of the GNU General Public License along with
# this program. If not, see https://www.gnu.org/licenses/.
"""ceph-osd verification."""
<<<<<<< HEAD

=======
>>>>>>> 580d66e3
import json
import logging
from collections import defaultdict
from typing import Dict, Optional, Any, List

from juju.unit import Unit

from juju_verify.utils.action import data_from_action
<<<<<<< HEAD
from juju_verify.utils.unit import run_action_on_units, verify_charm_unit
=======
from juju_verify.utils.unit import (
    verify_charm_unit,
    run_action_on_units,
    get_first_active_unit,
    get_applications_names
)
>>>>>>> 580d66e3
from juju_verify.verifiers.base import BaseVerifier
from juju_verify.verifiers.result import Result, aggregate_results

logger = logging.getLogger()


class AvailabilityZone:
    """Availability zone."""

    def __init__(self, **data: str):
        """Availability zone initialization."""
        self._data = data

    def __getattr__(self, item: str) -> Optional[str]:
        """Get element from crush map hierarchy."""
        if item not in self.crush_map_hierarchy:
            raise AttributeError(f"'{self.__class__}' object has no attribute '{item}'")

        return self._data.get(item, None)

    def __eq__(self, other: object) -> bool:
        """Compare two Result instances."""
        if not isinstance(other, AvailabilityZone):
            return NotImplemented

        return str(self) == str(other)

    def __str__(self) -> str:
        """Return string representation of AZ objects."""
        return ",".join(
            [f"{crush_map_type}={self._data[crush_map_type]}" for crush_map_type
             in self.crush_map_hierarchy if crush_map_type in self._data]
        )

    def __hash__(self) -> int:
        """Return hash representation of AZ objects."""
        return hash(self.__str__())

    @property
    def crush_map_hierarchy(self) -> List[str]:
        """Get Ceph Crush Map hierarchy."""
        return [
            "root",  # 10
            "region",  # 9
            "datacenter",  # 8
            "room",  # 7
            "pod",  # 6
            "pdu",  # 5
            "row",  # 4
            "rack",  # 3
            "chassis",  # 2
            "host",  # 1
            "osd",  # 0
        ]


class CephCommon(BaseVerifier):  # pylint: disable=W0223
    """Parent class for CephMon and CephOsd verifier."""

    @classmethod
    def check_cluster_health(cls, *units: Unit) -> Result:
        """Check Ceph cluster health for specific units.

        This will execute `get-health` against each unit provided.

        :raises CharmException: if the units do not belong to the ceph-mon charm
        """
        verify_charm_unit("ceph-mon", *units)
        result = Result(success=True)
        action_map = run_action_on_units(list(units), "get-health")

        for unit, action in action_map.items():
            cluster_health = data_from_action(action, "message")
            logger.debug("Unit (%s): Ceph cluster health '%s'", unit, cluster_health)

            if "HEALTH_OK" in cluster_health and result.success:
                result += Result(True, f"{unit}: Ceph cluster is healthy")
            elif "HEALTH_WARN" in cluster_health or "HEALTH_ERR" in cluster_health:
                result += Result(False, f"{unit}: Ceph cluster is unhealthy")
            else:
                result += Result(False, f"{unit}: Ceph cluster is in an unknown state")

        if not action_map:
            result = Result(success=False, reason="Ceph cluster is in an unknown state")

        return result

    @classmethod
    def get_replication_number(cls, unit: Unit) -> Optional[int]:
        """Get minimum replication number from ceph-mon unit.

        This function runs the `list-pools` action with the parameter 'detail=true'
        to get the replication number.
        :raises CharmException: if the unit does not belong to the ceph-mon charm
        :raises TypeError: if the object pools is not iterable
        :raises KeyError: if the pool detail does not contain `size` or `min_size`
        :raises json.decoder.JSONDecodeError: if json.loads failed
        """
        verify_charm_unit("ceph-mon", unit)
        action_map = run_action_on_units([unit], "list-pools", format="json")
        action_output = data_from_action(action_map.get(unit.entity_id), "message")
        logger.debug("parse information about pools: %s", action_output)
        pools: List[Dict[str, Any]] = json.loads(action_output)

        if pools:
            return min(pool["size"] - pool["min_size"] for pool in pools)

        return None

    @classmethod
    def get_number_of_free_units(cls, unit: Unit) -> int:
        """Get number of free units from ceph df.

        The `ceph df` will provide a cluster’s data usage and data distribution among
        pools and this function calculates the number of units that are safe to remove.
        """
        verify_charm_unit("ceph-mon", unit)
        # NOTE (rgildein): This functionality is not complete and will be part of the
        #                  fix on LP#1921121.
        logger.warning("WARNING: The function to get the number of free units from "
                       "'ceph df' is in WIP and returns only 1. See LP#1921121 "
                       "for more information.")
        return 1

    @classmethod
    def get_availability_zones(cls,  *units: Unit) -> Dict[str, AvailabilityZone]:
        """Get information about availability zones for ceph-osd units."""
        # NOTE (rgildein): This has been tested, but it will be fully functional only
        #                  after merging the changes.
        #                  https://review.opendev.org/c/openstack/charm-ceph-osd/+/778159
        verify_charm_unit("ceph-osd", *units)
        action_map = run_action_on_units(list(units), "get-availability-zone")

        availability_zone = {}
        for unit, action in action_map.items():
            action_output = data_from_action(action, "availability-zone", "{}")
            unit_availability_zone = json.loads(action_output)["unit"]
            unit_availability_zone.pop("host")  # need to compare AZ without host
            availability_zone[unit] = AvailabilityZone(**unit_availability_zone)

        return availability_zone


class CephOsd(CephCommon):
    """Implementation of verification checks for the ceph-osd charm."""

    NAME = "ceph-osd"

    def __init__(self, units: List[Unit]):
        """Ceph-osd charm verifier."""
        super().__init__(units=units)
        self._ceph_mon_app_map: Optional[Dict[str, Unit]] = None

    @property
    def ceph_mon_app_map(self) -> Dict[str, Unit]:
        """Get a map between ceph-osd applications and the first ceph-mon unit.

        :returns: Dictionary with keys as distinct applications of verified units and
                  values as the first ceph-mon unit obtained from the relation with the
                  ceph-mon application (<application_name>:mon).
        """
        if self._ceph_mon_app_map is None:
            self._ceph_mon_app_map = self._get_ceph_mon_app_map()

        return self._ceph_mon_app_map

    def _get_ceph_mon_unit(self, app_name: str) -> Optional[Unit]:
        """Get first ceph-mon unit from relation."""
        try:
            for relation in self.model.applications[app_name].relations:
                if relation.matches(f"{app_name}:mon"):
                    return get_first_active_unit(relation.provides.application.units)

        except (IndexError, KeyError) as error:
            logger.debug("Error to get ceph-mon unit from relations: %s", error)

        return None

    def _get_ceph_mon_app_map(self) -> Dict[str, Unit]:
        """Get first ceph-mon units related to verified units.

        This function groups by distinct application names for verified units, and then
        finds the relation ("<application>:mon") between the application and ceph-mon.
        The first unit of ceph-mon will be obtained from this relation.
        :returns: Map between verified and ceph-mon units
        """
        applications = {unit.application for unit in self.units}
        logger.debug("affected applications %s", map(str, applications))

        app_map = {name: self._get_ceph_mon_unit(name) for name in applications}
        logger.debug("found units %s", map(str, app_map.values()))

        return {name: unit for name, unit in app_map.items() if unit is not None}

    def get_free_app_units(self, apps: List[str]) -> Dict[str, int]:
        """Get number of free units for each application."""
        free_units = {}
        for app_name in apps:
            ceph_mon_unit = self._get_ceph_mon_unit(app_name)
            if ceph_mon_unit:
                free_units[app_name] = self.get_number_of_free_units(ceph_mon_unit)

        return free_units

    def get_apps_availability_zones(
            self, apps: List[str]) -> Dict[AvailabilityZone, List[Unit]]:
        """Get information about availability zone for each ceph-osd unit in application.

        This function return dictionary contain AZ as key and list of units as value.
        e.g. {AZ(per_host=False, rack="nova", row=None): [<Unit entity_id="ceph-osd/0">]}
        """
        availability_zones = defaultdict(list)
        for app_name in apps:
            app_units = self.model.applications[app_name].units
            app_availability_zones = self.get_availability_zones(*app_units)
            for unit_id, availability_zone in app_availability_zones.items():
                availability_zones[availability_zone].append(self.model.units[unit_id])

        return availability_zones

    def check_ceph_cluster_health(self) -> Result:
        """Check Ceph cluster health for unique ceph-mon units from ceph_mon_app_map."""
        unique_ceph_mon_units = set(self.ceph_mon_app_map.values())
        return self.check_cluster_health(*unique_ceph_mon_units)

    def check_replication_number(self) -> Result:
        """Check the minimum number of replications for related applications."""
        result = Result(True)

        for app_name, ceph_mon_unit in self.ceph_mon_app_map.items():
            min_replication_number = self.get_replication_number(ceph_mon_unit)
            if min_replication_number is None:
                continue  # get_replication_number returns None if no pools are available

            units = {
                unit.entity_id for unit in self.units if unit.application == app_name
            }
            inactive_units = {
                unit.entity_id for unit in self.model.applications[app_name].units
                if unit.workload_status != "active"
            }

            if len(units.union(inactive_units)) > min_replication_number:
                result += Result(
                    False,
                    f"The minimum number of replicas in '{app_name}' is "
                    f"{min_replication_number:d} and it's not safe to restart/shutdown "
                    f"{len(units):d} units. {len(inactive_units):d} units are not "
                    f"active."
                )

        return result

    def check_availability_zone(self) -> Result:
        """Check availability zones resources.

        This function checks whether the units can be shutdown/reboot without
        interrupting operation in the availability zone.
        """
        result = Result(True)
        ceph_osd_apps = get_applications_names(self.model, "ceph-osd")
        free_app_units = self.get_free_app_units(ceph_osd_apps)
        availability_zones = self.get_apps_availability_zones(ceph_osd_apps)

        for availability_zone, units in availability_zones.items():
            inactive_units = {
                unit.entity_id for unit in units if unit.workload_status != "active"
            }
            units_to_remove = {
                unit.entity_id for unit in units if unit.entity_id in self.unit_ids
            }
            free_units = min(free_app_units[unit.application] for unit in units)
            logger.debug("The availability zone %s has %d inactive and %d free units. "
                         "Trying to remove %s units.", str(availability_zone),
                         len(inactive_units), free_units, units_to_remove)

            if len(units_to_remove.union(inactive_units)) > free_units:
                result += Result(
                    False,
                    f"It's not safe to removed units {units_to_remove} in the "
                    f"availability zone '{availability_zone}'. [free_units="
                    f"{free_units:d}, inactive_units={len(inactive_units):d}]"
                )

        return result

    def verify_reboot(self) -> Result:
        """Verify that it's safe to reboot selected ceph-osd units."""
        return aggregate_results(self.check_ceph_cluster_health(),
                                 self.check_replication_number(),
                                 self.check_availability_zone())

    def verify_shutdown(self) -> Result:
        """Verify that it's safe to shutdown selected ceph-osd units."""
        return self.verify_reboot()


class CephMon(CephCommon):
    """Implementation of verification checks for the ceph-mon charm."""

    NAME = "ceph-mon"

    def verify_reboot(self) -> Result:
        """Verify that it's safe to reboot selected ceph-mon units."""
        return aggregate_results(
            self.check_quorum(), self.check_cluster_health(*self.units)
        )

    def verify_shutdown(self) -> Result:
        """Verify that it's safe to shutdown selected units."""
        return self.verify_reboot()

    def check_quorum(self) -> Result:
        """Check that the shutdown does not result in <50% mons alive."""
        result = Result(success=True)

        action_name = "get-quorum-status"
        action_results = self.run_action_on_all(action_name)

        mons = {}
        affected_hosts = set()

        for unit in self.units:
            # set of affected hostnames needs to be fully populated early
            # from online mons

            if unit.machine.hostname:
                affected_hosts.update(
                    [unit.machine.hostname]
                )
            else:
                # we don't have a hostname for this unit
                logger.error(
                    "The machine for unit %s did not return a hostname", unit.entity_id
                )
                result.success = False
                result.reason += (
                    "The machine for unit {} does not have a hostname attribute, please"
                    "ensure that Juju is 2.8.10+\n".format(unit.entity_id)
                )

        # populate a list of known mons, online mons and hostnames per unit
        for unit_id, action in action_results.items():
            # run this per unit because we might have multiple clusters
            mons[unit_id] = {
                "known": set(json.loads(data_from_action(action, "known-mons"))),
                "online": set(json.loads(data_from_action(action, "online-mons"))),
            }

        for unit in self.units:
            mon_count = len(mons[unit.entity_id]["known"])
            mons_after_change = len(mons[unit.entity_id]["online"] - affected_hosts)

            if mons_after_change <= mon_count / 2:
                result.success = False
                result.reason += (
                    "Removing unit {} will lose Ceph mon "
                    "quorum\n".format(unit.entity_id)
                )

        return result<|MERGE_RESOLUTION|>--- conflicted
+++ resolved
@@ -15,10 +15,6 @@
 # You should have received a copy of the GNU General Public License along with
 # this program. If not, see https://www.gnu.org/licenses/.
 """ceph-osd verification."""
-<<<<<<< HEAD
-
-=======
->>>>>>> 580d66e3
 import json
 import logging
 from collections import defaultdict
@@ -27,18 +23,14 @@
 from juju.unit import Unit
 
 from juju_verify.utils.action import data_from_action
-<<<<<<< HEAD
-from juju_verify.utils.unit import run_action_on_units, verify_charm_unit
-=======
 from juju_verify.utils.unit import (
     verify_charm_unit,
     run_action_on_units,
     get_first_active_unit,
     get_applications_names
 )
->>>>>>> 580d66e3
 from juju_verify.verifiers.base import BaseVerifier
-from juju_verify.verifiers.result import Result, aggregate_results
+from juju_verify.verifiers.result import aggregate_results, Result
 
 logger = logging.getLogger()
 
