--- conflicted
+++ resolved
@@ -41,7 +41,6 @@
     )
 
 
-<<<<<<< HEAD
 def run_command_on_unit(unit: Unit, command: str, use_cache: bool = True) -> Action:
     """Run command on unit.
 
@@ -54,6 +53,7 @@
                 logger.debug("run command `%s` on unit %s", command, unit.entity_id)
                 loop = asyncio.get_event_loop()
                 result = loop.run_until_complete(unit.run(command, timeout=2 * 60))
+                cache[key] = result  # save result to cache
             except JujuError as error:
                 juju_error_message = os.linesep.join(f"  {err}" for err in error.errors)
                 raise CharmException(
@@ -61,16 +61,10 @@
                     f"{os.linesep}{juju_error_message}"
                 ) from error
 
-            cache[key] = result  # save result to cache
-            return result
-
         return cache[key]
 
 
-async def run_action(
-=======
 async def _run_action(
->>>>>>> 6582e9e4
     unit: Unit,
     action: str,
     params: Optional[Dict[str, Any]] = None,
